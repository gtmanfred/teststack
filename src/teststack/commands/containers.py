--- conflicted
+++ resolved
@@ -348,27 +348,21 @@
             sys.exit(11)
         if tag is None:
             tag = f'{ctx.obj.get("prefix")}{service}:{ctx.obj.get("commit", "latest")}'
-<<<<<<< HEAD
         directory = data.build
         buildargs = data.buildargs
-    else:
-        tests: Tests = ctx.obj.get('tests')
-        buildargs = tests.buildargs
-=======
-        directory = ctx.obj.get(f'services.{service}.build')
-        buildargs = ctx.obj.get(f'services.{service}.buildargs')
         secrets = {
             name: mount
             for name, mount in ctx.obj.get(f"services.{service}.mounts", {}).items()
             if mount["secret"] is True
         }
     else:
-        buildargs = ctx.obj.get('tests.buildargs')
+        tests: Tests = ctx.obj.get('tests')
+        buildargs = tests.buildargs
         secrets = {name: mount for name, mount in ctx.obj.get("tests.mounts", {}).items() if mount["secret"] is True}
 
     if stage is None:
         stage = ctx.obj.get('tests.stage', None)
->>>>>>> cd4ddb17
+
 
     try:
         tempstat = os.stat(os.path.join(directory, template_file))
@@ -594,16 +588,11 @@
     """
     client = ctx.obj['client']
     click.echo('{:_^16}|{:_^36}|{:_^16}'.format('status', 'name', 'data'))
-<<<<<<< HEAD
     network_name = network = ctx.obj['project_name']
     service: str
-    for service in ctx.obj['services'].keys():
-=======
-    network_name = ctx.obj['project_name']
     for service, data in ctx.obj['services'].items():
         if "import" in data:
             continue
->>>>>>> cd4ddb17
         name = f'{ctx.obj["project_name"]}_{service}'
         container = client.get_container_data(name, network_name) or {}
         container.pop('HOST', None)
