import os
import tempfile
from unittest import mock
from xml.etree.ElementTree import ElementTree

from docker.errors import ImageNotFound
from docker.errors import NotFound
from teststack import cli
from teststack.commands import containers


def test_render(runner, tag):
    with tempfile.NamedTemporaryFile() as tmpfile:
        result = runner.invoke(cli, ['render', f'--dockerfile={tmpfile.name}'], catch_exceptions=False)
        assert result.exit_code == 0
        with open(tmpfile.name) as fh_:
            assert fh_.readline() == 'FROM docker.io/python:3.9\n'
            assert fh_.readline() == 'ENV PYTHON=True\n'
            assert fh_.readline() == 'WORKDIR /srv\n'
            assert fh_.readline() == '\n'
            assert tag['commit'] in fh_.readline()


def test_render_with_env_var_override(runner):
    with tempfile.NamedTemporaryFile() as tmpfile:
        with mock.patch.dict(os.environ, {'GIT_BRANCH': 'other'}):
            result = runner.invoke(cli, ['render', f'--dockerfile={tmpfile.name}'], catch_exceptions=False)
            assert result.exit_code == 0


def test_render_isolated(runner):
    with open('Dockerfile.j2') as fh_, runner.isolated_filesystem() as th_:
        with open('Dockerfile.j2', 'w') as wh_:
            wh_.write(fh_.read())

        result = runner.invoke(cli, [f'--path={th_}', 'render'], catch_exceptions=False)
        assert result.exit_code == 0
        with open('Dockerfile') as fh_:
            assert fh_.readline() == 'FROM docker.io/python:3.9\n'
            assert fh_.readline() == 'ENV PYTHON=True\n'
            assert fh_.readline() == 'WORKDIR /srv\n'
            assert not fh_.readline()


def test_container_start_no_tests(runner, attrs, client):
    client.containers.get.return_value.attrs = attrs
    client.containers.get.return_value.status = "running"

<<<<<<< HEAD
    result = runner.invoke(cli, ['start', '-n'], catch_exceptions=False)
    assert client.containers.get.called is True
    for call in client.containers.run.call_args_list:
        # Import is still run
        assert call.kwargs["name"] == "teststack.testapp_tests"
=======
    result = runner.invoke(cli, ['start', '-n'])
    assert client.containers.get.call_count == 17
    assert client.containers.run.called is False
>>>>>>> cd4ddb17
    assert result.exit_code == 0


def test_container_start_no_tests_not_started(runner, attrs, client):
    container = mock.MagicMock()
    container.status = "running"
    container.attrs = attrs
    client.containers.get.side_effect = [
        NotFound('container not found'),
        container,
        NotFound('container not found'),
        container,
        NotFound('container not found'),
    ] + [container] * 11

<<<<<<< HEAD
    result = runner.invoke(cli, ['start', '-n'], catch_exceptions=False)
    assert client.containers.get.call_count == 10
    assert client.containers.run.call_count == 6
=======
    result = runner.invoke(cli, ['start', '-n'])
    assert client.containers.get.call_count == 16
    assert client.containers.run.call_count == 2
>>>>>>> cd4ddb17
    assert result.exit_code == 0


def test_container_start_with_tests(runner, attrs, client):
    client.images.get.return_value.id = client.containers.get.return_value.image.id
    client.containers.get.return_value.attrs = attrs
    client.containers.get.return_value.status = "running"

<<<<<<< HEAD
    result = runner.invoke(cli, ['start'], catch_exceptions=False)
    assert client.containers.get.called is True
=======
    result = runner.invoke(cli, ['start'])
    assert client.containers.get.call_count == 30
>>>>>>> cd4ddb17
    assert client.containers.run.called is False
    assert result.exit_code == 0


def test_container_start_with_tests_old_image(runner, attrs, client):
    container = mock.MagicMock()
    container.attrs = attrs
    container.status = "running"
    client.containers.get.side_effect = [
        NotFound('container not found'),
        container,
        NotFound('container not found'),
        container,
        NotFound('container not found'),
    ] + [container] * 24

<<<<<<< HEAD
    result = runner.invoke(cli, ['start'], catch_exceptions=False)
    assert client.containers.get.called is True
=======
    result = runner.invoke(cli, ['start'])
    assert client.containers.get.call_count == 29
>>>>>>> cd4ddb17
    assert client.containers.run.called is True
    assert container.stop.called is True
    assert container.wait.called is True
    container.remove.assert_called_with(v=True)
    assert result.exit_code == 0


def test_container_start_with_tests_not_started(runner, attrs, client):
    container = mock.MagicMock()
    container.attrs = attrs
    container.status = "running"
    client.containers.get.side_effect = [
        NotFound('container not found'),
        container,
        NotFound('container not found'),
        container,
        NotFound('container not found'),
    ] + [container] * 30

<<<<<<< HEAD
    result = runner.invoke(cli, ['start'], catch_exceptions=False)
    assert client.containers.get.call_count == 17
    assert client.containers.run.call_count == 7
=======
    result = runner.invoke(cli, ['start'])
    assert client.containers.get.call_count == 29
    assert client.containers.run.call_count == 3
>>>>>>> cd4ddb17
    assert result.exit_code == 0


def test_container_stop(runner, attrs, client):
    client.containers.get.return_value.attrs = attrs

    with mock.patch('teststack.containers.docker.Client.end_container') as end_container:
        result = runner.invoke(cli, ['stop'], catch_exceptions=False)
    assert client.containers.get.call_count == 7
    assert end_container.call_count == 7
    assert result.exit_code == 0


def test_container_stop_without_containers(runner, attrs, client):
    client.containers.get.return_value.attrs = attrs
    client.containers.get.side_effect = NotFound('container not found')

    with mock.patch('teststack.containers.docker.Client.end_container') as end_container:
        result = runner.invoke(cli, ['stop'], catch_exceptions=False)
    assert client.containers.get.call_count == 7
    assert end_container.called is False
    assert result.exit_code == 0


<<<<<<< HEAD
def test_container_build(runner, build_output, client):
    client.api.build.return_value = build_output

    result = runner.invoke(cli, ['build', '--tag=blah'], catch_exceptions=False)
    client.api.build.assert_called_with(
        path='.',
        dockerfile='Dockerfile',
        tag='blah',
        nocache=False,
        pull=False,
        rm=True,
        decode=True,
        buildargs={},
    )
=======
def test_container_build(runner, client, build_command):
    result = runner.invoke(cli, ['build', '--tag=blah'])
>>>>>>> cd4ddb17
    assert result.exit_code == 0
    build_command.assert_called_with(
        [
            "docker",
            "build",
            "--file=./Dockerfile",
            "--tag=blah",
            "--rm",
            ".",
            f"--secret=id=netrc,source={os.path.expanduser('~/.netrc')}",
        ]
    )


<<<<<<< HEAD
def test_container_build_service(runner, build_output, client, tag):
    client.api.build.return_value = build_output

    result = runner.invoke(cli, ['build', '--service=cache'], catch_exceptions=False)
    client.api.build.assert_called_with(
        path='tests/redis',
        dockerfile='Dockerfile',
        tag=f'cache:{tag["commit"]}',
        nocache=False,
        pull=False,
        rm=True,
        decode=True,
        buildargs={"REDIS_VERSION": "latest"},
    )
=======
def test_container_build_service(runner, client, tag, build_command):
    result = runner.invoke(cli, ['build', '--service=cache'])
>>>>>>> cd4ddb17
    assert result.exit_code == 0
    build_command.assert_called_with(
        [
            "docker",
            "build",
            "--file=tests/redis/Dockerfile",
            f"--tag=cache:{tag['commit']}",
            "--rm",
            "tests/redis",
            "--build-arg=REDIS_VERSION=latest",
        ]
    )


<<<<<<< HEAD
def test_container_build_service_with_tag(runner, build_output, client):
    client.api.build.return_value = build_output

    result = runner.invoke(cli, ['build', '--service=cache', '--tag=blah'], catch_exceptions=False)
    client.api.build.assert_called_with(
        path='tests/redis',
        dockerfile='Dockerfile',
        tag=f'blah',
        nocache=False,
        pull=False,
        rm=True,
        decode=True,
        buildargs={"REDIS_VERSION": "latest"},
    )
=======
def test_container_build_service_with_tag(runner, build_command, client):
    result = runner.invoke(cli, ['build', '--service=cache', '--tag=blah'])
>>>>>>> cd4ddb17
    assert result.exit_code == 0
    build_command.assert_called_with(
        [
            "docker",
            "build",
            "--file=tests/redis/Dockerfile",
            f"--tag=blah",
            "--rm",
            "tests/redis",
            "--build-arg=REDIS_VERSION=latest",
        ]
    )


def test_container_start_with_tests_without_image(runner, attrs, client):
    container = mock.MagicMock()
    container.status = "running"
    container.attrs = attrs
    client.containers.get.side_effect = [
        NotFound('container not found'),
        container,
        NotFound('container not found'),
        container,
        NotFound('container not found'),
    ] + [container] * 24
    image = mock.MagicMock()
    client.images.get.side_effect = [image, ImageNotFound('image not found'), image, image, image]

<<<<<<< HEAD
    result = runner.invoke(cli, ['start'], catch_exceptions=False)
    assert client.containers.get.called is True
=======
    result = runner.invoke(cli, ['start'])
    assert client.containers.get.call_count == 29
>>>>>>> cd4ddb17
    assert client.containers.run.called is True
    assert client.images.get.call_count == 5
    assert result.exit_code == 0


def test_container_run(runner, attrs, client):
    client.containers.get.return_value.attrs = attrs
    client.containers.get.return_value.status = "running"
    client.images.get.return_value.id = client.containers.get.return_value.image.id
    client.containers.get.return_value.client.api.exec_start.return_value = [
        'foo',
        'bar',
        'baz',
    ]
    client.containers.get.return_value.client.api.exec_inspect.return_value = {
        'ExitCode': 0,
    }

<<<<<<< HEAD
    result = runner.invoke(cli, ['run'], catch_exceptions=False)
    assert result.exit_code == 0, f"Result: {result.output}"
    assert client.containers.get.called is True
=======
    result = runner.invoke(cli, ['run'])
    assert client.containers.get.call_count == 33
>>>>>>> cd4ddb17
    assert client.containers.run.called is False
    assert 'foobarbaz' in result.output
    assert 'Run Command: test -f /etc/hosts1323' in result.output
    assert 'Run Command: env' not in result.output


def test_container_run_step(runner, attrs, client):
    client.containers.get.return_value.attrs = attrs
    client.containers.get.return_value.status = "running"
    client.images.get.return_value.id = client.containers.get.return_value.image.id
    client.containers.get.return_value.client.api.exec_start.return_value = [
        'foo',
        'bar',
        'baz',
    ]

    client.containers.get.return_value.client.api.exec_inspect.return_value = {
        'ExitCode': 0,
    }

<<<<<<< HEAD
    result = runner.invoke(cli, ['run', '--step=install'], catch_exceptions=False)
    assert result.exit_code == 0, f"Result: {result.output}"
    assert client.containers.get.called is True
=======
    result = runner.invoke(cli, ['run', '--step=install'])
    assert client.containers.get.call_count == 31
>>>>>>> cd4ddb17
    assert client.containers.run.called is False
    assert 'foobarbaz' in result.output
    assert 'Run Command: test -f /etc/hosts1323' not in result.output
    assert 'Run Command: env' not in result.output
    assert 'Run Command: python -m pip install' in result.output


def test_container_run_step_invalid_step(runner, attrs, client):
    client.containers.get.return_value.attrs = attrs
    client.images.get.return_value.id = client.containers.get.return_value.image.id
    client.containers.get.return_value.client.api.exec_start.return_value = [
        'foo',
        'bar',
        'baz',
    ]
    client.containers.get.return_value.client.api.exec_inspect.return_value = {
        'ExitCode': 0,
    }

    result = runner.invoke(cli, ['run', '--step=stepthatdoesnotexist'])
    assert result.exit_code != 0
    assert client.containers.run.called is False
    assert 'stepthatdoesnotexist is not an available step' in result.stderr


def test_container_tag(runner):
<<<<<<< HEAD
    with runner.isolated_filesystem() as fh_:
        result = runner.invoke(cli, ['tag'], catch_exceptions=False)
=======
    with runner.isolated_filesystem():
        result = runner.invoke(cli, ['tag'])
>>>>>>> cd4ddb17
    assert result.stdout.startswith('teststack:')


def test_container_status_notfound(runner):
<<<<<<< HEAD
    with runner.isolated_filesystem() as fh_:
        result = runner.invoke(cli, ['status'], catch_exceptions=False)
=======
    with runner.isolated_filesystem():
        result = runner.invoke(cli, ['status'])
>>>>>>> cd4ddb17
    assert 'notfound' in result.stdout


def test_container_copy_raises(runner, client):
    client.containers.get.return_value.get_archive.side_effect = NotFound(message='notfound')
    client.containers.get.return_value.attrs = {'Config': {'WorkingDir': '/srv'}}

    result = runner.invoke(cli, ['copy'])
    assert result.exit_code == 12


def test_container_copy(runner, client, test_files_dir):
    archive = test_files_dir / 'testapp.tar'
    with archive.open('rb') as fh_:
        data = fh_.read()
    client.containers.get.return_value.get_archive.return_value = ([data], {})
    client.containers.get.return_value.attrs = {'Config': {'WorkingDir': '/srv'}}

    result = runner.invoke(cli, ['copy'], catch_exceptions=False)
    assert result.exit_code == 0
    assert os.path.exists('garbage.xml')
    et = ElementTree()
    et.parse(source='garbage.xml')
    assert et.find('testsuite')


def test_container_command_check_exit_code(client):
    exit_code = 100
    assert containers._do_check({'check_exit_code': exit_code}, None) == exit_code


def test_container_command_check_exit_code_requires(client):
    exit_code = 0
    assert (
        containers._do_check(
            {'required_by': ['blah']},
            {
                'commands': {
                    'blah': {'check_exit_code': exit_code},
                }
            },
        )
        == 0
    )


def test_container_command__run_command_required_by_already_run(client):
    exit_code = 128
    assert (
        containers._run_command(
            command={'required_by': ['blah']},
            ctx={
                'commands': {
                    'blah': {
                        'exit_code': exit_code,
                    },
                },
            },
        )
        == 0
    )


def test_container_command__run_command_required_by(client):
    exit_code = 128
    client.run_command.return_value.__radd__.return_value = exit_code
    assert (
        containers._run_command(
            command={'required_by': ['blah'], 'command': 'whatever', 'user': None},
            ctx={
                'client': client,
                'container': 'whatever',
                'posargs': '',
                'commands': {
                    'blah': {},
                },
            },
        )
        == exit_code
    )<|MERGE_RESOLUTION|>--- conflicted
+++ resolved
@@ -46,17 +46,17 @@
     client.containers.get.return_value.attrs = attrs
     client.containers.get.return_value.status = "running"
 
-<<<<<<< HEAD
+    # Mod Test
     result = runner.invoke(cli, ['start', '-n'], catch_exceptions=False)
     assert client.containers.get.called is True
     for call in client.containers.run.call_args_list:
         # Import is still run
         assert call.kwargs["name"] == "teststack.testapp_tests"
-=======
+    # Master Test
     result = runner.invoke(cli, ['start', '-n'])
     assert client.containers.get.call_count == 17
     assert client.containers.run.called is False
->>>>>>> cd4ddb17
+
     assert result.exit_code == 0
 
 
@@ -72,15 +72,9 @@
         NotFound('container not found'),
     ] + [container] * 11
 
-<<<<<<< HEAD
     result = runner.invoke(cli, ['start', '-n'], catch_exceptions=False)
-    assert client.containers.get.call_count == 10
-    assert client.containers.run.call_count == 6
-=======
-    result = runner.invoke(cli, ['start', '-n'])
     assert client.containers.get.call_count == 16
     assert client.containers.run.call_count == 2
->>>>>>> cd4ddb17
     assert result.exit_code == 0
 
 
@@ -89,13 +83,9 @@
     client.containers.get.return_value.attrs = attrs
     client.containers.get.return_value.status = "running"
 
-<<<<<<< HEAD
     result = runner.invoke(cli, ['start'], catch_exceptions=False)
     assert client.containers.get.called is True
-=======
-    result = runner.invoke(cli, ['start'])
     assert client.containers.get.call_count == 30
->>>>>>> cd4ddb17
     assert client.containers.run.called is False
     assert result.exit_code == 0
 
@@ -112,13 +102,11 @@
         NotFound('container not found'),
     ] + [container] * 24
 
-<<<<<<< HEAD
+
     result = runner.invoke(cli, ['start'], catch_exceptions=False)
     assert client.containers.get.called is True
-=======
-    result = runner.invoke(cli, ['start'])
     assert client.containers.get.call_count == 29
->>>>>>> cd4ddb17
+
     assert client.containers.run.called is True
     assert container.stop.called is True
     assert container.wait.called is True
@@ -138,15 +126,11 @@
         NotFound('container not found'),
     ] + [container] * 30
 
-<<<<<<< HEAD
+
     result = runner.invoke(cli, ['start'], catch_exceptions=False)
-    assert client.containers.get.call_count == 17
-    assert client.containers.run.call_count == 7
-=======
-    result = runner.invoke(cli, ['start'])
     assert client.containers.get.call_count == 29
     assert client.containers.run.call_count == 3
->>>>>>> cd4ddb17
+
     assert result.exit_code == 0
 
 
@@ -171,25 +155,9 @@
     assert result.exit_code == 0
 
 
-<<<<<<< HEAD
-def test_container_build(runner, build_output, client):
-    client.api.build.return_value = build_output
-
-    result = runner.invoke(cli, ['build', '--tag=blah'], catch_exceptions=False)
-    client.api.build.assert_called_with(
-        path='.',
-        dockerfile='Dockerfile',
-        tag='blah',
-        nocache=False,
-        pull=False,
-        rm=True,
-        decode=True,
-        buildargs={},
-    )
-=======
+
 def test_container_build(runner, client, build_command):
-    result = runner.invoke(cli, ['build', '--tag=blah'])
->>>>>>> cd4ddb17
+    result = runner.invoke(cli, ['build', '--tag=blah'], catch_exceptions=False))
     assert result.exit_code == 0
     build_command.assert_called_with(
         [
@@ -204,25 +172,9 @@
     )
 
 
-<<<<<<< HEAD
-def test_container_build_service(runner, build_output, client, tag):
-    client.api.build.return_value = build_output
-
-    result = runner.invoke(cli, ['build', '--service=cache'], catch_exceptions=False)
-    client.api.build.assert_called_with(
-        path='tests/redis',
-        dockerfile='Dockerfile',
-        tag=f'cache:{tag["commit"]}',
-        nocache=False,
-        pull=False,
-        rm=True,
-        decode=True,
-        buildargs={"REDIS_VERSION": "latest"},
-    )
-=======
+
 def test_container_build_service(runner, client, tag, build_command):
-    result = runner.invoke(cli, ['build', '--service=cache'])
->>>>>>> cd4ddb17
+    result = runner.invoke(cli, ['build', '--service=cache'], catch_exceptions=False))
     assert result.exit_code == 0
     build_command.assert_called_with(
         [
@@ -237,25 +189,8 @@
     )
 
 
-<<<<<<< HEAD
-def test_container_build_service_with_tag(runner, build_output, client):
-    client.api.build.return_value = build_output
-
+def test_container_build_service_with_tag(runner, build_command, client):
     result = runner.invoke(cli, ['build', '--service=cache', '--tag=blah'], catch_exceptions=False)
-    client.api.build.assert_called_with(
-        path='tests/redis',
-        dockerfile='Dockerfile',
-        tag=f'blah',
-        nocache=False,
-        pull=False,
-        rm=True,
-        decode=True,
-        buildargs={"REDIS_VERSION": "latest"},
-    )
-=======
-def test_container_build_service_with_tag(runner, build_command, client):
-    result = runner.invoke(cli, ['build', '--service=cache', '--tag=blah'])
->>>>>>> cd4ddb17
     assert result.exit_code == 0
     build_command.assert_called_with(
         [
@@ -284,13 +219,10 @@
     image = mock.MagicMock()
     client.images.get.side_effect = [image, ImageNotFound('image not found'), image, image, image]
 
-<<<<<<< HEAD
     result = runner.invoke(cli, ['start'], catch_exceptions=False)
     assert client.containers.get.called is True
-=======
-    result = runner.invoke(cli, ['start'])
     assert client.containers.get.call_count == 29
->>>>>>> cd4ddb17
+
     assert client.containers.run.called is True
     assert client.images.get.call_count == 5
     assert result.exit_code == 0
@@ -309,14 +241,11 @@
         'ExitCode': 0,
     }
 
-<<<<<<< HEAD
     result = runner.invoke(cli, ['run'], catch_exceptions=False)
     assert result.exit_code == 0, f"Result: {result.output}"
     assert client.containers.get.called is True
-=======
-    result = runner.invoke(cli, ['run'])
     assert client.containers.get.call_count == 33
->>>>>>> cd4ddb17
+
     assert client.containers.run.called is False
     assert 'foobarbaz' in result.output
     assert 'Run Command: test -f /etc/hosts1323' in result.output
@@ -337,14 +266,11 @@
         'ExitCode': 0,
     }
 
-<<<<<<< HEAD
     result = runner.invoke(cli, ['run', '--step=install'], catch_exceptions=False)
     assert result.exit_code == 0, f"Result: {result.output}"
     assert client.containers.get.called is True
-=======
-    result = runner.invoke(cli, ['run', '--step=install'])
     assert client.containers.get.call_count == 31
->>>>>>> cd4ddb17
+
     assert client.containers.run.called is False
     assert 'foobarbaz' in result.output
     assert 'Run Command: test -f /etc/hosts1323' not in result.output
@@ -371,24 +297,14 @@
 
 
 def test_container_tag(runner):
-<<<<<<< HEAD
-    with runner.isolated_filesystem() as fh_:
+    with runner.isolated_filesystem():
         result = runner.invoke(cli, ['tag'], catch_exceptions=False)
-=======
+    assert result.stdout.startswith('teststack:')
+
+
+def test_container_status_notfound(runner):
     with runner.isolated_filesystem():
-        result = runner.invoke(cli, ['tag'])
->>>>>>> cd4ddb17
-    assert result.stdout.startswith('teststack:')
-
-
-def test_container_status_notfound(runner):
-<<<<<<< HEAD
-    with runner.isolated_filesystem() as fh_:
         result = runner.invoke(cli, ['status'], catch_exceptions=False)
-=======
-    with runner.isolated_filesystem():
-        result = runner.invoke(cli, ['status'])
->>>>>>> cd4ddb17
     assert 'notfound' in result.stdout
 
 
